extern crate rand;
extern crate timely;
extern crate timely_sort;
extern crate differential_dataflow;
<<<<<<< HEAD
// extern crate vec_map;

// use timely::dataflow::*;
// use timely::dataflow::operators::*;
=======
>>>>>>> 3b07a745

use rand::{Rng, SeedableRng, StdRng};

use differential_dataflow::input::Input;
<<<<<<< HEAD
// use differential_dataflow::trace::Trace;
// use differential_dataflow::{Collection, AsCollection};
// use differential_dataflow::operators::*;
// use differential_dataflow::operators::join::JoinArranged;
// use differential_dataflow::operators::group::GroupArranged;
use differential_dataflow::operators::count::CountTotal;
// use differential_dataflow::operators::arrange::{ArrangeByKey, ArrangeBySelf};
// use differential_dataflow::lattice::Lattice;
// use differential_dataflow::trace::implementations::hash::HashValSpine as Spine;
=======
use differential_dataflow::operators::count::CountTotal;
>>>>>>> 3b07a745

fn main() {

    let nodes: u32 = std::env::args().nth(1).unwrap().parse().unwrap();
    let edges: usize = std::env::args().nth(2).unwrap().parse().unwrap();
    let batch: usize = std::env::args().nth(3).unwrap().parse().unwrap();

<<<<<<< HEAD
    // let kc1 = std::env::args().find(|x| x == "kcore1").is_some();
    // let kc2 = std::env::args().find(|x| x == "kcore2").is_some();
=======
    let inspect: bool = std::env::args().find(|x| x == "inspect").is_some();
>>>>>>> 3b07a745

    // define a new computational scope, in which to run BFS
    timely::execute_from_args(std::env::args().skip(4), move |worker| {

        let index = worker.index();
        let peers = worker.peers();

        // create a a degree counting differential dataflow
        let (mut input, probe) = worker.dataflow(|scope| {

            // create edge input, count a few ways.
            let (input, edges) = scope.new_collection();

            let degrs = edges.map(|(src, _dst)| src)
                             .count_total_u();

            // pull of count, and count.
<<<<<<< HEAD
            let distr = degrs.map(|(_src, cnt)| cnt as u32)
=======
            let distr = degrs.map(|(_src, cnt)| cnt as usize)
>>>>>>> 3b07a745
                             .count_total_u();

            // show us something about the collection, notice when done.
            let probe = if inspect { 
                distr.inspect(|x| println!("observed: {:?}", x))
                     .probe()
            }
            else { distr.probe() };

            (input, probe)
        });

        let seed: &[_] = &[1, 2, 3, index];
        let mut rng1: StdRng = SeedableRng::from_seed(seed);    // rng for edge additions
        let mut rng2: StdRng = SeedableRng::from_seed(seed);    // rng for edge additions

        // load up graph dataz
        for _ in 0 .. (edges / peers) + if index < (edges % peers) { 1 } else { 0 } {
            input.insert((rng1.gen_range(0, nodes), rng1.gen_range(0, nodes)))
        }

        input.advance_to(1);
        input.flush();
        worker.step_while(|| probe.less_than(input.time()));

<<<<<<< HEAD
        if batch > 0 {
            for wave in 1 .. {
=======
        // println!("round 0 finished after {:?} (loading)", timer.elapsed());

        if batch > 0 {
            let timer = ::std::time::Instant::now();
            let mut wave = 1;
            while timer.elapsed().as_secs() < 10 {
>>>>>>> 3b07a745
                for round in 0 .. batch {
                    input.advance_to(((wave * batch) + round) * peers + index);
                    input.insert((rng1.gen_range(0, nodes), rng1.gen_range(0, nodes)));
                    input.remove((rng2.gen_range(0, nodes), rng2.gen_range(0, nodes)));                    
                }

<<<<<<< HEAD
                input.advance_to((wave + 1) * batch * peers);
                input.flush();

                let timer = ::std::time::Instant::now();
                worker.step_while(|| probe.less_than(input.time()));

                if index == 0 {
                    println!("round {} finished after {:?}", wave * batch * peers, timer.elapsed());
                }
=======
                wave += 1;
                input.advance_to(wave * batch * peers);
                input.flush();
                worker.step_while(|| probe.less_than(input.time()));
>>>>>>> 3b07a745
            }

            let elapsed = timer.elapsed();
            let seconds = elapsed.as_secs() as f64 + (elapsed.subsec_nanos() as f64) / 1000000000.0;
            println!("{:?}, {:?}", seconds / (wave - 1) as f64, ((wave - 1) * batch * peers) as f64 / seconds);
        }
    }).unwrap();
}<|MERGE_RESOLUTION|>--- conflicted
+++ resolved
@@ -2,30 +2,11 @@
 extern crate timely;
 extern crate timely_sort;
 extern crate differential_dataflow;
-<<<<<<< HEAD
-// extern crate vec_map;
-
-// use timely::dataflow::*;
-// use timely::dataflow::operators::*;
-=======
->>>>>>> 3b07a745
 
 use rand::{Rng, SeedableRng, StdRng};
 
 use differential_dataflow::input::Input;
-<<<<<<< HEAD
-// use differential_dataflow::trace::Trace;
-// use differential_dataflow::{Collection, AsCollection};
-// use differential_dataflow::operators::*;
-// use differential_dataflow::operators::join::JoinArranged;
-// use differential_dataflow::operators::group::GroupArranged;
 use differential_dataflow::operators::count::CountTotal;
-// use differential_dataflow::operators::arrange::{ArrangeByKey, ArrangeBySelf};
-// use differential_dataflow::lattice::Lattice;
-// use differential_dataflow::trace::implementations::hash::HashValSpine as Spine;
-=======
-use differential_dataflow::operators::count::CountTotal;
->>>>>>> 3b07a745
 
 fn main() {
 
@@ -33,12 +14,7 @@
     let edges: usize = std::env::args().nth(2).unwrap().parse().unwrap();
     let batch: usize = std::env::args().nth(3).unwrap().parse().unwrap();
 
-<<<<<<< HEAD
-    // let kc1 = std::env::args().find(|x| x == "kcore1").is_some();
-    // let kc2 = std::env::args().find(|x| x == "kcore2").is_some();
-=======
     let inspect: bool = std::env::args().find(|x| x == "inspect").is_some();
->>>>>>> 3b07a745
 
     // define a new computational scope, in which to run BFS
     timely::execute_from_args(std::env::args().skip(4), move |worker| {
@@ -56,11 +32,7 @@
                              .count_total_u();
 
             // pull of count, and count.
-<<<<<<< HEAD
-            let distr = degrs.map(|(_src, cnt)| cnt as u32)
-=======
             let distr = degrs.map(|(_src, cnt)| cnt as usize)
->>>>>>> 3b07a745
                              .count_total_u();
 
             // show us something about the collection, notice when done.
@@ -86,39 +58,22 @@
         input.flush();
         worker.step_while(|| probe.less_than(input.time()));
 
-<<<<<<< HEAD
-        if batch > 0 {
-            for wave in 1 .. {
-=======
         // println!("round 0 finished after {:?} (loading)", timer.elapsed());
 
         if batch > 0 {
             let timer = ::std::time::Instant::now();
             let mut wave = 1;
             while timer.elapsed().as_secs() < 10 {
->>>>>>> 3b07a745
                 for round in 0 .. batch {
                     input.advance_to(((wave * batch) + round) * peers + index);
                     input.insert((rng1.gen_range(0, nodes), rng1.gen_range(0, nodes)));
                     input.remove((rng2.gen_range(0, nodes), rng2.gen_range(0, nodes)));                    
                 }
 
-<<<<<<< HEAD
-                input.advance_to((wave + 1) * batch * peers);
-                input.flush();
-
-                let timer = ::std::time::Instant::now();
-                worker.step_while(|| probe.less_than(input.time()));
-
-                if index == 0 {
-                    println!("round {} finished after {:?}", wave * batch * peers, timer.elapsed());
-                }
-=======
                 wave += 1;
                 input.advance_to(wave * batch * peers);
                 input.flush();
                 worker.step_while(|| probe.less_than(input.time()));
->>>>>>> 3b07a745
             }
 
             let elapsed = timer.elapsed();
