--- conflicted
+++ resolved
@@ -354,7 +354,6 @@
                     register.get::<::logging::DifferentialEvent>("differential/arrange")
                 };
 
-<<<<<<< HEAD
                 // Determine if we should regularly exert the trace maintenance machinery,
                 // and with what amount of effort each time.
                 let (activator, effort) =
@@ -366,16 +365,10 @@
                     (None, None)
                 };
 
-                let empty = T2::new(operator_info, logger, activator);
+                let empty = T2::new(operator_info.clone(), logger.clone(), activator);
                 let mut source_trace = self.trace.clone();
 
-                let (mut output_reader, mut output_writer) = TraceAgent::new(empty);
-=======
-                let empty = T2::new(operator_info.clone(), logger.clone());
-                let mut source_trace = self.trace.clone();
-
                 let (mut output_reader, mut output_writer) = TraceAgent::new(empty, operator_info, logger);
->>>>>>> 5c7b83a8
 
                 // let mut output_trace = TraceRc::make_from(agent).0;
                 *result_trace = Some(output_reader.clone());
@@ -631,24 +624,18 @@
                             output_writer.seal(upper_limit.elements());
                         }
 
-<<<<<<< HEAD
+                        // We only anticipate future times in advance of `upper_limit`.
+                        source_trace.advance_by(upper_limit.elements());
+                        output_reader.advance_by(upper_limit.elements());
+
+                        // We will only slice the data between future batches.
+                        source_trace.distinguish_since(upper_limit.elements());
+                        output_reader.distinguish_since(upper_limit.elements());
+                    }
+
                     // Exert trace maintenance if we have been so requested.
                     if let Some(mut fuel) = effort.clone() {
                         output_writer.exert(&mut fuel);
-                    }
-
-                    // We only anticipate future times in advance of `upper_limit`.
-                    source_trace.advance_by(upper_limit.elements());
-                    output_reader.advance_by(upper_limit.elements());
-=======
-                        // We only anticipate future times in advance of `upper_limit`.
-                        source_trace.advance_by(upper_limit.elements());
-                        output_reader.advance_by(upper_limit.elements());
->>>>>>> 5c7b83a8
-
-                        // We will only slice the data between future batches.
-                        source_trace.distinguish_since(upper_limit.elements());
-                        output_reader.distinguish_since(upper_limit.elements());
                     }
                 }
             }
